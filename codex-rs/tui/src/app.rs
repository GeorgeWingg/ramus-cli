--- conflicted
+++ resolved
@@ -482,12 +482,8 @@
                     self.app_state = AppState::Chat {
                         widget: Box::new(ChatWidget::new(
                             config,
-<<<<<<< HEAD
+                            self.server.clone(),
                             self.app_event_tx.clone(),
-=======
-                            self.server.clone(),
-                            app_event_tx.clone(),
->>>>>>> 99a242ef
                             initial_prompt,
                             initial_images,
                             enhanced_keys_supported,
